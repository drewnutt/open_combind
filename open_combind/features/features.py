import os
import gzip
import numpy as np
import pandas as pd
from glob import glob
from rdkit.Chem import AllChem as Chem
from rdkit.Chem.rdMolTransforms import ComputeCentroid
from rdkit.Geometry.rdGeometry import Point3D
from open_combind.utils import basename, mp, mkdir, np_load
from scipy.special import logit

IFP = {'rd1':    {'version'           : 'rd1',
                   'level'             : 'residue',
                   'hbond_dist_opt'    : 2.5,
                   'hbond_dist_cut'    : 3.0,
                   'hbond_angle_opt'   : 60.0,
                   'hbond_angle_cut'   : 90.0,
                   'sb_dist_opt'       : 4.0,
                   'sb_dist_cut'       : 5.0,
                   'contact_scale_opt' : 1.25,
                   'contact_scale_cut' : 1.75,},
      }

# add an option to change which score you get from gnina
class Features:
    """
    Organize feature computation and loading.
    
    Parameters
    ----------
    root : str
        Path to root directory of poses/features
    ifp_version : str, default='rd1'
        Version of the interaction fingerprint to use for featurization
    shape_version : str, default='pharm_max'
        Version of the shape algorithm to use for featurization (not implemented)
    max_poses : str, default=10000  
        Maximum number of poses per ligand used to compute features
    pv_root
        Root of the directory containing the poses, if not specified then set to ``{root}/docking``
    ifp_features : :class:`list[str]<list>`, default=['hbond', 'saltbridge', 'contact']
        Interaction fingerprint features to calculate
    cnn_scores : bool, default=True
        Keep track of CNN produced scores from GNINA (i.e. CNNscore and CNNaffinity)
        
    Attributes
    ----------
    root : str
        Root directory where the features/poses should be looked for
    ifp_version : str
        Which version of the interaction fingerprint to use
    shape_version : str
        (not currently used) which version of the shape algorithm to use for featurization
    max_poses : int
        Maximum number of poses to handle for each ligand
    ifp_features : :class:`list[str]<list>`
        Which interaction features to track
    cnn_scores : bool
        Keep track of CNN produced scores from GNINA (i.e. CNNscore and CNNaffinity)
    raw : dict
        Contains the raw data of the computed (or loaded) features where the key is the feature name
    """
    def __init__(self, root, ifp_version='rd1', shape_version='pharm_max',
                 max_poses=10000, pv_root=None,
                 ifp_features=['hbond', 'saltbridge', 'contact'], cnn_scores=True,
                 template='',check_center_ligs=False):
        self.root = os.path.abspath(root)
        if pv_root is None:
            self.pv_root = self.root + '/docking'
        else:
            self.pv_root = pv_root

        self.ifp_version = ifp_version
        self.shape_version = shape_version
        self.max_poses = max_poses
        self.ifp_features = ifp_features
        self.cnn_scores = cnn_scores
        self.template = template
        self.check_center_ligs = check_center_ligs
        if len(self.template):
            with open(self.template) as tmpfile:
                template_line = tmpfile.readlines()[0]
            abox_ligand = template_line.split('--autobox_ligand')[-1].split()[0]
        self.center_ligand = Chem.MolFromMolFile(abox_ligand) if self.check_center_ligs else None

        self.raw = {}

    def get_molecules_from_files(self, pvs, native=False, center_ligand=None):
        molbundle_dict = dict()
        center = Point3D(0,0,0)
        if center_ligand is not None:
            center = ComputeCentroid(center_ligand.GetConformer())
        for pv in pvs:
            # mol_bundle = Chem.FixedMolSizeMolBundle()
            mol_bundle = []
            pv_open = pv
            if pv.endswith('.gz'):
                pv_open = gzip.open(pv)
            mol_suppl = Chem.ForwardSDMolSupplier(pv_open)
            mol_count = 0
            for mol in mol_suppl:
                lig_centroid = ComputeCentroid(mol.GetConformer())
                displacement = lig_centroid.DirectionVector(center) * lig_centroid.Distance(center)
                # print(distance)
                if center_ligand is not None and (np.abs(displacement.x) > 7.5 or np.abs(displacement.y) > 7.5 or np.abs(displacement.z) > 7.5):
                    print(f"skipped for {pv}")
                    continue
                mol_bundle.append(mol)
                mol_count += 1
                if mol_count == self.max_poses:
                    break
            if (native is False) and (mol_count != self.max_poses):
                print(f"Did not get {self.max_poses} poses for {pv}, only {len(mol_bundle)} poses")
            print(mol_count,pv)
            molbundle_dict[pv] = mol_bundle
        return molbundle_dict

    def path(self, name, base=False, pv=None, pv2=None):
        if base:
            return '{}/{}'.format(self.root, name)

        # single features
        if name in ['rmsd', 'gscore', 'gaff', 'vaff', 'name','ifp']:
            if name == 'ifp':
                ext = '_ifp_{}.csv'.format(self.ifp_version)
            else:
                ext = '_{}.npy'.format(name)
            return pv.replace('.gz', '').replace('.sdf', ext)

        # pair features
        else:
            return f'{self.root}/{name}.npy'

    def load_features(self):
        paths = glob(f'{self.root}/*.npy')
        for path in paths:
            name = path.split('/')[-1][:-4]
            self.raw[name] = np.load(path)

    def get_view(self, ligands, features):
        """
        Load the pairwise features `features` for the ligands in `ligands`

        Parameters
        ----------
        ligands : :class:`list[str]<list>`
            Ligands features should be loaded
        features : :class:`list[str]<list>`
            Features that should be loaded

        Returns
        -------
        dict
            Pairwise `features` for all of the ligand poses of the ligands in `ligands`
        """
        data = {}
        if self.cnn_scores:
            data['gscore'] = {}
            data['gaff'] = {}
        data['vaff'] = {}
        data['rmsd'] = {}
        for ligand in ligands:
            mask = self.raw['name1'] == ligand
            assert sum(mask)
            if self.cnn_scores:
                data['gscore'][ligand] = self.raw['gscore1'][mask]
                data['gaff'][ligand] = self.raw['gaff1'][mask]
            data['vaff'][ligand] = self.raw['vaff1'][mask]
            data['rmsd'][ligand] = self.raw['rmsd1'][mask]

        for feature in features:
            data[feature] = {}
            for i, ligand1 in enumerate(ligands):
                for ligand2 in ligands[i+1:]:
                    mask1 = self.raw['name1'] == ligand1
                    mask2 = self.raw['name1'] == ligand2
                    data[feature][(ligand1, ligand2)] = self.raw[feature][mask1, :][:, mask2]

        return data

    def load_single_features(self, pvs, ligands=None, center_ligand=None):
        """
        Load the single pose features (e.g. docking score, RMSD, IFP, etc.) of the poses

        Parameters
        ----------
        pvs : :class:`list[str]<list>`
            Poses that need features loaded
        ligands : 
<<<<<<< HEAD
=======

>>>>>>> 2385896b
		center_ligand: :class:`rdkit.Chem.rdchem.Mol<rdkit.Chem.rdchem.Mol>`
			Ligand to center the poses around (default: None)

        Returns
        -------
        rmsds : list
        gscores : list
        gaffs : list
        vaffs : list
        poses : list
        names : list
        ifps : list
        """
        if center_ligand is not None:
            center = ComputeCentroid(center_ligand.GetConformer())
        rmsds, gscores, gaffs, vaffs, poses, names, ifps = [], [], [], [], [], [], []
        for pv in pvs:
            _rmsds = np.load(self.path('rmsd', pv=pv))
            if self.cnn_scores:
                _gscores = np.load(self.path('gscore', pv=pv))
                _gaffs = np.load(self.path('gaff', pv=pv))
            _vaffs = np.load(self.path('vaff', pv=pv))
            _names = np.load(self.path('name', pv=pv))

            _ifps = pd.read_csv(self.path('ifp', pv=pv))
            _ifps = [_ifps.loc[_ifps.pose==p] for p in range(max(_ifps.pose)+1)]

            #Need to check for if ligand is centered here.
            sts = Chem.ForwardSDMolSupplier(gzip.open(pv))
            _poses = []
            for st in sts:
                if center_ligand is not None:
                    lig_centroid = ComputeCentroid(st.GetConformer())
                    displacement = lig_centroid.DirectionVector(center) * lig_centroid.Distance(center)
                    # print(distance)
                    if np.abs(displacement.x) > 7.5 or np.abs(displacement.y) > 7.5 or np.abs(displacement.z) > 7.5:
                        print(f"skipped for {pv}")
                        continue
                _poses.append(st)
            print(len(poses))

            keep = []
            for i in range(len(_names)):
                if ((ligands == None or (_names[i] in ligands))
                    and sum(_names[:i] == _names[i]) < self.max_poses):
                    keep += [i]
            print(keep)
            rmsds += [_rmsds[keep]]
            if self.cnn_scores:
                gscores += [_gscores[keep]]
                gaffs += [_gaffs[keep]]
            vaffs += [_vaffs[keep]]
            names += [_names[keep]]
            for i in keep:
                try:
                    assert _poses[i]
                except:
                    print(i)
            poses += [_poses[i] for i in keep]
            ifps += [_ifps[i] for i in keep]

        rmsds = np.hstack(rmsds)
        names = np.hstack(names)
        vaffs = np.hstack(vaffs)
        if self.cnn_scores:
            gaffs = np.hstack(gaffs)
            gscores = np.hstack(gscores)
        else:
            gaffs = None
            gscores = None
        return rmsds, gscores, gaffs, vaffs, poses, names, ifps

    def compute_single_features(self, pvs, native_poses):
        """
        Compute all of the single pose features (e.g. GNINA scores, RMSD to native, etc.) for the provided poses

        Parameters
        ----------
        pvs : :class:`list[str]<list>`
            Path to poses to compute the single pose features
        native_poses : :class:`list[str]<list>`
            Path to pose of the native ligand structures, if they exist
        """
        # For single features, there is no need to keep sub-sets of ligands
        # separated,  so just merge them at the outset to simplify the rest of
        # the method.
        if type(pvs[0]) == list:
            pvs = [pv for _pvs in pvs for pv in _pvs]
        pvs = [os.path.abspath(pv) for pv in pvs]
        molbundles = self.get_molecules_from_files(pvs, center_ligand=self.center_ligand)
        native_sts = self.get_molecules_from_files(list(native_poses.values()), native=True)
        native_poses = {name: native_sts[pv][0] for name, pv in native_poses.items()}

        if self.cnn_scores:
            print('Extracting GNINA affinities.')
            for pv, bundle in molbundles.items():
                out = self.path('gaff', pv=pv)
                if not os.path.exists(out):
                    self.compute_gaff(bundle, out)

            print('Extracting GNINA pose score.')
            for pv, bundle in molbundles.items():
                out = self.path('gscore', pv=pv)
                if not os.path.exists(out):
                    self.compute_gscore(bundle, out)

        print('Extracting Vina minimizedAffinity.')
        for pv, bundle in molbundles.items():
            out = self.path('vaff', pv=pv)
            if not os.path.exists(out):
                self.compute_vaff(bundle, out)

        print('Extracting names.')
        for pv, bundle in molbundles.items():
            out = self.path('name', pv=pv)
            if not os.path.exists(out):
                self.compute_name(bundle, out)

        print('Computing RMSDs to native poses')
        for pv, bundle in molbundles.items():
            out = self.path('rmsd', pv=pv)
            if not os.path.exists(out):
                self.compute_rmsd(bundle, native_poses, out)

        print('Computing interaction fingerprints.')
        for pv in molbundles.keys():
            # print(pv)
            out = self.path('ifp', pv=pv)
            if not os.path.exists(out):
                self.compute_ifp(pv, out)

    def compute_pair_features(self, pvs, pvs2=None, ifp=True, shape=True, mcss=True, processes=1):
        """
        Computes the pairwise features for the poses in `pvs` and `pvs2`. If `pvs2` is not specified,
        then the pairwise features are computed between the poses in `pvs`

        Parameters
        ----------
        pvs : :class:`list[str]<list>`
            Path to poses
        pvs2 : list[str]<list
            Path to second set of poses to pair with `pvs` for pairwise features
        ifp : bool, default=True
            Compute the pairwise interaction fingerprint feature
        shape : bool, default=True
            Compute the pairwise shape feature
        mcss : bool, default=True
            Compute the pairwise maximum common substructure RMSD feature
        processes : int, default=1
            Number of processes to use for computing the pairwise features, if -1 then use all available cores
        """
        mkdir(self.root)
        rmsds1, gscores1, gaffs1, vaffs1, poses1, names1, ifps1 = self.load_single_features(pvs, center_ligand=self.center_ligand)
        out = self.path('rmsd1')
        np.save(out, rmsds1)
        out = self.path('gscore1')
        np.save(out, gscores1)
        out = self.path('gaff1')
        np.save(out, gaffs1)
        out = self.path('vaff1')
        np.save(out, vaffs1)
        out = self.path('name1')
        np.save(out, names1)
        if pvs2 is None:
            (rmsds2, gscores2, poses2, names2, ifps2
            ) = rmsds1, gscores1, poses1, names1, ifps1
        else:
            rmsds2, gscores2, poses2, names2, ifps2 = self.load_single_features(pvs2)
            out = self.path('rmsd2')
            np.save(out, rmsds2)
            out = self.path('gscore2')
            np.save(out, gscores2)
            out = self.path('name2')
            np.save(out, names2)

        if ifp:
            print('Computing interaction similarities.')
            for feature in self.ifp_features:
                out = self.path(feature)
                if not os.path.exists(out):
                    self.compute_ifp_pair(ifps1, ifps2,  feature, out, processes=processes)

        if shape:
            print('Computing shape similarities.')
            out = self.path('shape')
            if not os.path.exists(out):
                self.compute_shape(poses1, poses2, out)

        if mcss:
            print('Computing mcss similarities.')
            out = self.path('mcss')
            if not os.path.exists(out):
                self.compute_mcss(poses1, poses2, out, processes=processes)

    # Methods to calculate features
    def compute_name(self, bundle, out):
        """
        Get the name for all of the ligand poses and save as `.npy`

        Parameters
        ----------
        bundle : :class:`list[Mol]<list>`
            :class:`~rdkit.Chem.rdchem.Mol` s to process
        out : str
            Path to `.npy` file to save all of the pose names
        """

        names = []
        docked_fname = os.path.basename(out).split('.')[0]
        name = docked_fname.replace('-docked_name','')
        for idx, st in enumerate(bundle):
            names += [name]
        np.save(out, names)

    def compute_gaff(self, bundle, out):
        """
        Retrieve the GNINA computed CNNaffinity for all of the poses
        
        Parameters
        ----------
        bundle : :class:`list[Mol]<list>`
            :class:`~rdkit.Chem.rdchem.Mol` s to process
        out : str
            Path to `.npy` file to save all of the pose CNNaffinities
        """
        
        gaffs = []
        for idx, st in enumerate(bundle):
            gaffs += [float(st.GetProp('CNNaffinity'))]
        np.save(out, gaffs)

    def compute_gscore(self, bundle, out):
        """
        Retrieve the GNINA computed CNNscore for all of the poses 
        
        Parameters
        ----------
        bundle : :class:`list[Mol]<list>`
            :class:`~rdkit.Chem.rdchem.Mol` s to process
        out : str
            Path to `.npy` file to save all of the pose CNNaffinities
        """
        
        gscores = []
        for idx, st in enumerate(bundle):
            gscores += [logit(float(st.GetProp('CNNscore')))]
        np.save(out, gscores)

    def compute_vaff(self, bundle, out):
        """
        Retrieve the Autodock Vina scores for all of the poses
        
        Parameters
        ----------
        bundle : :class:`list[Mol]<list>`
            :class:`~rdkit.Chem.rdchem.Mol` s to process
        out : str
            Path to `.npy` file to save all of the pose Vina scores
        
        """
        
        vaffs = []
        for idx, st in enumerate(bundle):
            vaffs += [float(st.GetProp('minimizedAffinity'))]
        np.save(out, vaffs)

    def compute_rmsd(self, bundle, native_poses, out):
        """
        Compute the root mean square deviation (RMSD) from the pose to its native pose, if available.
        
        Parameters
        ----------
        bundle : :class:`list[Mol]<list>`
            :class:`~rdkit.Chem.rdchem.Mol` s to process
<<<<<<< HEAD
        native_poses : :class:`dict[str]<dict>`
=======
        native_poses : :class:`list[str]<list>`
>>>>>>> 2385896b
            Dictionary with keys as ligand names and values as :class:`~rdkit.Chem.rdchem.Mol`s of the native ligand poses
        out : str
            Path to `.npy` file to save all of the pose RMSDs
        """
        
        rmsds = []
        name = os.path.basename(out).split('-')[0]
        # print(name)
        if name in native_poses:
            native = native_poses[name]
            for idx, st in enumerate(bundle):
                rmsd = Chem.CalcRMS(native, st)
                rmsds += [rmsd]
        else:
            # print(name)
            rmsds = [-1] * len(bundle)

        np.save(out, rmsds)

    def compute_ifp(self, pv, out):
        """
        Compute the interaction fingerprint (IFP) of the ligand poses based on the ``ifp_version``
        
        Parameters
        ----------
        pv : :class:`list[str]<list>`
            Path to poses
        out : str
            Path to `.npy` file to save all of the pose IFPs
        
        """
        
        from open_combind.features.ifp import ifp
        settings = IFP[self.ifp_version]
        ifp(settings, pv, out, self.max_poses)

    def compute_ifp_pair(self, ifps1, ifps2, feature, out, processes=1):
        """
        Compute the pseudo-Tanimoto similarity between the given IFPs for the given features
        
        Parameters
        ----------
        ifps1 : :class:`list[DataFrame]<list>`
            List of pose IFPs to calculate pairwise with `ifps2` 
        ifps2 : :class:`list[DataFrame]<list>`
            List of pose IFPs to calculate pairwise with `ifps1` 
        feature : :class:`list[str]<list>`
            List of IFP features to calculate the pseudo-Tanimoto similarity between
        out : str
            Path to `.npy` file to save all of the pairwise IFPs
        processes : int, default=1
            Number of processes to use for computing the pairwise features, if -1 then use all available cores
        """
        
        if processes != 1:
            from open_combind.features.ifp_similarity import ifp_tanimoto_mp
            tanimotos = ifp_tanimoto_mp(ifps1, ifps2, feature, processes)
        else:
            from open_combind.features.ifp_similarity import ifp_tanimoto
            tanimotos = ifp_tanimoto(ifps1, ifps2, feature)
        np.save(out, tanimotos)

    def compute_shape(self, poses1, poses2, out, processes=1):
        """
        Compute the pseudo-Tanimoto similarity of the shape between the given poses
        
        Parameters
        ----------
        poses1 : :class:`list[Mol]<list>`
            :class:`Molrdkit.Chem.rdchem.Mol`s of poses to calculate pairwise with `poses2` 
        poses2 : :class:`list[Mol]<list>`
            :class:`Molrdkit.Chem.rdchem.Mol`s of poses to calculate pairwise with `poses1` 
        out : str
            Path to `.npy` file to save all of the pairwise shape similarities
        processes : int, default=1
            Number of processes to use for computing the pairwise features, if -1 then use all available cores
        """
        if processes != 1:
            from open_combind.features.shape import shape_mp
            sims = shape_mp(poses2, poses1, version=self.shape_version,processes=processes).T
        else:
            from open_combind.features.shape import shape
            # More efficient to have longer pose list provided as second argument.
            # This only matters for screening.
            sims = shape(poses2, poses1, version=self.shape_version).T
        np.save(out, sims)

    def compute_mcss(self, poses1, poses2, out, processes=1):
        """
        Compute the Maximum Common Substructure (MCSS) RMSD between the given poses
        
        Parameters
        ----------
        poses1 : :class:`list[Mol]<list>`
            :class:`Molrdkit.Chem.rdchem.Mol`s of poses to calculate pairwise with `poses2` 
        poses2 : :class:`list[Mol]<list>`
            :class:`Molrdkit.Chem.rdchem.Mol`s of poses to calculate pairwise with `poses1` 
        out : str
            Path to `.npy` file to save all of the MCSS RMSDs
        processes : int, default=1
            Number of processes to use for computing the pairwise features, if -1 then use all available cores
        """
        if processes != 1:
            from open_combind.features.mcss import mcss_mp
            rmsds = mcss_mp(poses1, poses2, processes)
        else:
            from open_combind.features.mcss import mcss
            rmsds = mcss(poses1, poses2)
        np.save(out, rmsds)<|MERGE_RESOLUTION|>--- conflicted
+++ resolved
@@ -187,10 +187,7 @@
         pvs : :class:`list[str]<list>`
             Poses that need features loaded
         ligands : 
-<<<<<<< HEAD
-=======
-
->>>>>>> 2385896b
+
 		center_ligand: :class:`rdkit.Chem.rdchem.Mol<rdkit.Chem.rdchem.Mol>`
 			Ligand to center the poses around (default: None)
 
@@ -465,11 +462,7 @@
         ----------
         bundle : :class:`list[Mol]<list>`
             :class:`~rdkit.Chem.rdchem.Mol` s to process
-<<<<<<< HEAD
         native_poses : :class:`dict[str]<dict>`
-=======
-        native_poses : :class:`list[str]<list>`
->>>>>>> 2385896b
             Dictionary with keys as ligand names and values as :class:`~rdkit.Chem.rdchem.Mol`s of the native ligand poses
         out : str
             Path to `.npy` file to save all of the pose RMSDs
