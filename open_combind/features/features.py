--- conflicted
+++ resolved
@@ -355,8 +355,7 @@
                 self.compute_mcss(poses1, poses2, out, processes=processes)
 
     # Methods to calculate features
-<<<<<<< HEAD
-    def compute_name(self, pv, out):
+    def compute_name(self, bundle, out):
         """
         Get the name for all of the ligand poses and save as `.npy`
 
@@ -368,9 +367,6 @@
             Path to `.npy` file to save all of the pose names
         """
 
-=======
-    def compute_name(self, bundle, out):
->>>>>>> b8375656
         names = []
         docked_fname = os.path.basename(out).split('.')[0]
         name = docked_fname.replace('-docked_name','')
@@ -378,8 +374,7 @@
             names += [name]
         np.save(out, names)
 
-<<<<<<< HEAD
-    def compute_gaff(self, pv, out):
+    def compute_gaff(self, bundle, out):
         """
         Retrieve the GNINA computed CNNaffinity for all of the poses
         
@@ -391,16 +386,12 @@
             Path to `.npy` file to save all of the pose CNNaffinities
         """
         
-=======
-    def compute_gaff(self, bundle, out):
->>>>>>> b8375656
         gaffs = []
         for idx, st in enumerate(bundle):
             gaffs += [float(st.GetProp('CNNaffinity'))]
         np.save(out, gaffs)
 
-<<<<<<< HEAD
-    def compute_gscore(self, pv, out):
+    def compute_gscore(self, bundle, out):
         """
         Retrieve the GNINA computed CNNscore for all of the poses 
         
@@ -412,16 +403,12 @@
             Path to `.npy` file to save all of the pose CNNaffinities
         """
         
-=======
-    def compute_gscore(self, bundle, out):
->>>>>>> b8375656
         gscores = []
         for idx, st in enumerate(bundle):
             gscores += [logit(float(st.GetProp('CNNscore')))]
         np.save(out, gscores)
 
-<<<<<<< HEAD
-    def compute_vaff(self, pv, out):
+    def compute_vaff(self, bundle, out):
         """
         Retrieve the Autodock Vina scores for all of the poses
         
@@ -434,16 +421,12 @@
         
         """
         
-=======
-    def compute_vaff(self, bundle, out):
->>>>>>> b8375656
         vaffs = []
         for idx, st in enumerate(bundle):
             vaffs += [float(st.GetProp('minimizedAffinity'))]
         np.save(out, vaffs)
 
-<<<<<<< HEAD
-    def compute_rmsd(self, pv, native_poses, out):
+    def compute_rmsd(self, bundle, native_poses, out):
         """
         Compute the root mean square deviation (RMSD) from the pose to its native pose, if available. 
         
@@ -457,9 +440,6 @@
             Path to `.npy` file to save all of the pose RMSDs
         """
         
-=======
-    def compute_rmsd(self, bundle, native_poses, out):
->>>>>>> b8375656
         rmsds = []
         name = os.path.basename(out).split('-')[0]
         # print(name)
