"""
Compute interaction fingerprints for poseviewer files.
"""

import tempfile
import os
import re
import click
import numpy as np
import pandas as pd
from rdkit.Chem import MolFromSmarts,ForwardSDMolSupplier,MolFromPDBFile, AddHs
from rdkit.Chem.rdForceFieldHelpers import UFFGetMoleculeForceField, OptimizeMolecule
import gzip

def resname(atom):
    info = atom.GetPDBResidueInfo()
    if info is None:
        return ''
    return ':'.join(map(lambda x: str(x).strip(),
                        [info.GetChainId(), str(info.GetResidueNumber()),
                         info.GetResidueName(), info.GetInsertionCode()]))

def atomname(atom):
    pdb = atom.GetPDBResidueInfo()
    if pdb is None:
        return str(atom.GetIdx())
    return pdb.GetName().strip()

def coords(atom):
    return atom.GetOwningMol().GetConformer(0).GetAtomPosition(atom.GetIdx())

def centroid_coords(atoms):
    _coords = np.array([coords(atom) for atom in atoms])
    _coords = _coords.mean(axis=0)
    return _coords

def distance(atom1, atom2):
    return coords(atom1).Distance(coords(atom2))

def angle_atom(atom1, atom2, atom3):
    v1 = coords(atom1) - coords(atom2)
    v3 = coords(atom3) - coords(atom2)
    return v1.AngleTo(v3) * 180.0 / np.pi

def angle_vector(v1, v2):
    v1 /= np.linalg.norm(v1)
    v2 /= np.linalg.norm(v2)
    angle =  np.arccos(np.clip(np.dot(v1, v2), -1.0, 1.0))
    angle *= 180 / np.pi
    if angle > 90:
        angle = 180 - angle
    assert 0 <= angle <= 90, angle
    return angle

class Molecule:
    def __init__(self, mol, is_protein, settings):
        self.is_protein = is_protein
        self.mol = mol if self.is_protein else self.init_hydrogens(mol)
        self.settings = settings

        self.contacts = self.init_contacts()
        self.hbond_donors, self.hbond_acceptors = self.init_hbond()
        self.charged, self.charge_groups = self.init_saltbridge()

    def init_hydrogens(self, mol, optimize=True):
        mol_w_Hs = AddHs(mol,addCoords=True)
        if optimize:
            try:
                ff = UFFGetMoleculeForceField(mol_w_Hs)
<<<<<<< HEAD
                for atom in mol_w_Hs.GetAtoms():
                    if atom.GetAtomicNum() > 1:
                        ff.AddFixedPoint(atom.GetIdx())
                OptimizeMolecule(ff)
            except:
                print(f"couldn't optimize hydrogens for {mol.GetProp('_Name')}")
=======
                for atom in mol.GetAtoms():
                    ff.AddFixedPoint(atom.GetIdx())
                OptimizeMolecule(ff)
            except:
                print(f"Can't optimize hydrogens for {mol.GetProp('_Name')}")
>>>>>>> 5fdf6a2b
        return mol_w_Hs

    def init_contacts(self):
        coord, vdw, atom_name, res_name = [], [], [], []
        for atom in self.mol.GetAtoms():
            if atom.GetAtomicNum() not in self.settings['nonpolar']: continue
            coord += [coords(atom)]
            atom_name += [atomname(atom)]
            res_name += [resname(atom)]
            vdw += [self.settings['nonpolar'][atom.GetAtomicNum()]]
        
        if coord:
            coord = np.vstack(coord)
            vdw = np.array(vdw)
        return coord, vdw, res_name, atom_name

    def get_aromatic_rings(self):
        return [ring for ring in self.mol.GetRingInfo().AtomRings()
                if self.mol.GetAtomWithIdx(ring[0]).GetIsAromatic()]

    def get_centroid(self, atom_idx):
        atoms = [self.mol.GetAtomWithIdx(a) for a in atom_idx]
        return centroid_coords(atoms)

    def get_normal(self, ring):
        centroid = self.get_centroid(ring)
        coords1 = coords(self.mol.GetAtomWithIdx(ring[0])) - centroid
        coords2 = coords(self.mol.GetAtomWithIdx(ring[1])) - centroid

        normal = np.cross(coords1, coords2)
        normal /= np.linalg.norm(normal)
        return normal

    def init_hbond(self):
        donors = [atom for atom in self.mol.GetAtoms() if self._is_donor(atom)]
        acceptors = [atom for atom in self.mol.GetAtoms() if self._is_acceptor(atom)]
        return donors, acceptors

    def _is_donor(self, atom):
        if atom.GetAtomicNum() in [7, 8]:
            if _get_bonded_hydrogens(atom):
                return True
        return False

    def _is_acceptor(self, atom):
        if atom.GetAtomicNum() == 8:
            return True
        if atom.GetAtomicNum() == 7 and atom.GetExplicitValence() < 4:
            return True
        return False

    def init_saltbridge(self):
        charged = [atom for atom in self.mol.GetAtoms()
                   if atom.GetFormalCharge() != 0]
        if self.is_protein:
            charge_groups = self._charged_protein_atoms()
        else:
            charge_groups = self._symmetric_charged_ligand_atoms()
        return charged, charge_groups

    def _charged_protein_atoms(self):
        protein_groups = {}
        for protein_atom in self.mol.GetAtoms():
            if atomname(protein_atom) in ['OD1', 'OD2', 'OE1', 'OE2', 'NH1', 'NH2','NZ','ND1']:
                # residue_name = resname(protein_atom).split(':')[2]
                # print(residue_name)
                # if residue_name in ['ARG','HIS','LYS','ASP','GLU']:
                #     print('in')
                # else:
                #     print(

                if resname(protein_atom) not in protein_groups:
                    protein_groups[resname(protein_atom)] = []
                protein_groups[(resname(protein_atom))] += [protein_atom]
        return protein_groups

    def _symmetric_charged_ligand_atoms(self):
        ligand_groups = {}
        # smartss = [('[CX3](=O)[O-,OH]', 2, [1, 2]),
        #            ('[CX3](=[NH2X3+])[NH2X3]', 1, [1, 2])]
        # These are pulled from pharmit's positive and negative ions
        pos_smartss = [('[+,+2,+3,+4]', 0, [0]), #positive ions first
                        ('[$(C*)](=,-N)N', 0, [1, 2]),
                        ('C(N)(N)=N', 0, [1, 2,3]),
                        ('[nH]1cncc1', 0, [0, 2])]
        neg_smartss = [('[-,-2,-3,-4]', 0, [0]),
                        ('[S,P,C](=O)[O-,OH,OX1]', 0, [1, 2]),
                        ('c1[nH1]nnn1', 0, [1, 3]),
                        ('c1nn[nH1]n1', 0, [1, 3]),
                        ('C(=O)N[OH1,O-,OX1]', 0, [1, 2]),
                        ('CO(=N[OH1,O-])', 0, [1, 2]),
                        ('[$(N-[SX4](=O)(=O)[CX4](F)(F)F)]', 0, [1, 2])]

        smartss = [(MolFromSmarts(ss), k, v, +1) for ss, k, v in pos_smartss] + [(MolFromSmarts(ss), k, v, -1) for ss, k, v in neg_smartss]
        idx_to_atom = {atom.GetIdx(): atom for atom in self.mol.GetAtoms()}

        for smarts, k, v, charge in smartss:
            matches = self.mol.GetSubstructMatches(smarts)
            # if len(matches):
            #     print(smarts)
            for match in matches:
                ligand_groups[match[k]] = ([idx_to_atom[match[_v]] for _v in v], charge)
        return ligand_groups

################################################################################
# Compute atom-level interactions

def _get_bonded_hydrogens(atom):
    hydrogens = []
    for bond in atom.GetBonds():
        if bond.GetBeginAtomIdx() != atom.GetIdx():
            hydrogen = bond.GetBeginAtom()
        else:
            hydrogen = bond.GetEndAtom()
            
        if hydrogen.GetAtomicNum() == 1:
            hydrogens += [hydrogen]
    return hydrogens

def _hbond_hydrogen_angle(acceptor, donor):
    best_angle, best_hydrogen = 0, None
    for hydrogen in _get_bonded_hydrogens(donor):
        _angle = angle_atom(donor, hydrogen, acceptor)
        if _angle > best_angle:
            best_angle = _angle
            best_hydrogen = hydrogen
    return best_hydrogen, best_angle

def _hbond_compute(donor_mol, acceptor_mol, settings, protein_is_donor):
    hbonds = []
    for donor in donor_mol.hbond_donors:
        for acceptor in acceptor_mol.hbond_acceptors:
            # for hydrogen in _get_bonded_hydrogens(donor):
            dist = distance(acceptor, donor)
            if dist > settings['hbond_dist_cut']: continue
            # angle = angle_atom(donor, hydrogen, acceptor)
            # if angle < settings['hbond_angle_cut']: continue

            if protein_is_donor:
                label = 'hbond_donor'
                protein_atom = donor
                ligand_atom = acceptor
            else:
                label = 'hbond_acceptor'
                protein_atom = acceptor
                ligand_atom = donor

            hbonds += [{'label': label,
                        'protein_res': resname(protein_atom),
                        'protein_atom': atomname(protein_atom),
                        'ligand_atom': atomname(ligand_atom),
                        'dist': dist}]
                        # 'angle': angle,
                        # 'hydrogen': atomname(hydrogen)}]
    return hbonds

def hbond_compute(protein, ligand, settings):
    donor = _hbond_compute(protein, ligand, settings, True)
    acceptor = _hbond_compute(ligand, protein, settings, False)
    return acceptor + donor

def saltbridge_compute(protein, ligand, settings):
    # Note that much of the complexity here stems from taking into account
    # symetric atoms. Specifically for carboxylate and guanidinium groups,
    # we consider not just the atom that is arbitrarily assigned a formal
    # charge, but also the atom that is charged in the other resonance
    # structure.

    # print(protein.charged)
    saltbridges = []
    for residue_name, protein_atoms in protein.charge_groups.items():
        for ligand_atoms, lig_charge in ligand.charge_groups.values():
            residue_id = resname(protein_atoms[0]).split(':')[2]
            protein_charge = 1 * (residue_id in ['LYS','ARG','HIS']) - 1 * (residue_id in ['ASP','GLU'])
            if lig_charge * protein_charge >= 0: continue

            dist = float('inf')
            for _ligand_atom in ligand_atoms:
                for _protein_atom in protein_atoms:
                    _dist = distance(_protein_atom, _ligand_atom)
                    if _dist < dist:
                        dist = _dist
                        closest_protein_atom = _protein_atom
                        closest_ligand_atom = _ligand_atom

            # print(dist)
            if dist < settings['sb_dist_cut']:
                saltbridges += [{'label': 'saltbridge',
                                 'protein_res': resname(closest_protein_atom),
                                 'protein_atom': atomname(closest_protein_atom),
                                 'ligand_atom': atomname(closest_ligand_atom),
                                 'dist': dist}]
    return saltbridges

def contact_compute(protein, ligand, settings):
    protein = protein.contacts
    ligand = ligand.contacts

    dists = protein[0].reshape(1, -1, 3) - ligand[0].reshape(-1, 1, 3)
    dists = np.linalg.norm(dists, axis=2)
    vdw = protein[1].reshape(1, -1) + ligand[1].reshape(-1, 1)
    contact_idx = np.argwhere(dists < vdw*settings['contact_scale_cut'])

    contacts = []
    for i, j in contact_idx:
        contacts += [{'label': 'contact',
                      'protein_res': protein[2][j],
                      'protein_atom': protein[3][j],
                      'ligand_atom': ligand[3][i],
                      'dist': dists[i, j],
                      'vdw': vdw[i, j]}]
    return contacts

################################################################################
# Compute residue-level scores.

def _piecewise(data, opt, cut):
    slope = 1 / (cut-opt)
    intercept = cut * slope

    data = intercept - slope * data
    data[data > 1] = 1
    data[data < 0] = 0
    return data

def _groupby_subset(df, index, col):
    return df[index+[col]].groupby(index)

def nodigits(s):
    return ''.join([i for i in s if not i.isdigit()])

def compute_scores(raw, settings):
    # print("computing scores")
    if settings['level'] == 'atom':
        raw['protein_res'] = [r['protein_res']+':'+nodigits(r['protein_atom'])
                              for _, r in raw.iterrows()]

    scores = []
    for label, group in raw.groupby('label'):
        group = group.copy()
        if label == 'contact':
            group['score'] = _piecewise(group['dist'] / group['vdw'],
                                        settings['contact_scale_opt'],
                                        settings['contact_scale_cut'])
        elif label == 'saltbridge':
            group['score'] = _piecewise(group['dist'],
                                        settings['sb_dist_opt'],
                                        settings['sb_dist_cut'])
        elif label in ['hbond_donor', 'hbond_acceptor']:
            group['score'] = (  _piecewise(group['dist'],
                                           settings['hbond_dist_opt'],
                                           settings['hbond_dist_cut']))
                              # * _piecewise(180 - group['angle'],
                              #              settings['hbond_angle_opt'],
                              #              settings['hbond_angle_cut']))

            # One hydrogen bond per hydrogen
            if label == 'hbond_donor':
                idx = _groupby_subset(group,
                                      ['pose', 'protein_res', 'hydrogen'],
                                      'score').idxmax()
            else:
                idx = _groupby_subset(group,
                                      ['pose', 'hydrogen'],
                                      'score').idxmax()
            idx = idx['score']
            group = group.loc[idx]
        group = _groupby_subset(group, ['pose', 'label', 'protein_res'], 'score').sum()
        scores += [group]
    return pd.concat(scores).sort_index()

################################################################################

def fingerprint(protein, ligand, settings):
    fp  = hbond_compute(protein, ligand, settings)
    fp += saltbridge_compute(protein, ligand, settings)
    fp += contact_compute(protein, ligand, settings)
    return pd.DataFrame.from_dict(fp)

def fingerprint_poseviewer(input_file, poses, settings):
    prot_bname = input_file.split('-to-')[-1]
    prot_fname = re.sub('-docked.*\.sdf\.gz','_prot.pdb',prot_bname)
    prot_file = f"structures/proteins/{prot_fname}"
    # print(prot_file)

    # print(input_file)
    fps = []
    with gzip.open(input_file) as fp:
        mols = ForwardSDMolSupplier(fp, removeHs=False)
        rdk_prot = MolFromPDBFile(prot_file,removeHs=False)
        if rdk_prot is None:
            rdk_prot = MolFromPDBFile(prot_file,sanitize=False,removeHs=False)
            # print(rdk_prot)
        assert rdk_prot is not None, f"RDKit cannot read protein file {prot_file}"

        protein = Molecule(rdk_prot, True, settings)
        assert protein is not None
        # print(len(protein.charged))
        
        for i, ligand in enumerate(mols):
            if i == poses: break
            if ligand is None:
                print('ligand unreadable')
                continue

            ligand = Molecule(ligand, False, settings)
            fps += [fingerprint(protein, ligand, settings)]
            fps[-1]['pose'] = i

    fps = pd.concat(fps, ignore_index=True, sort=False)
    if 'hydrogen' not in fps:
        fps['hydrogen'] = ''
    fps.loc[fps['hydrogen'].isna(), 'hydrogen'] = ''
    return fps

def ifp(settings, input_file, output_file, poses):
    settings['nonpolar'] = {6:1.7, 9:1.47, 17:1.75, 35:1.85, 53:1.98}

    # Compute atom-level interactions.
    fps = fingerprint_poseviewer(input_file, poses, settings)

    # Compute residue-level scores.
    scores = compute_scores(fps, settings)

    # print("done with scores")
    # Write to files
    fps = fps.set_index(['pose', 'label', 'protein_res', 'protein_atom', 'ligand_atom'])
    fps = fps.sort_index()
    base = output_file.split('.')
    base, ext = base[:-1], base[-1]
    raw_file = '.'.join(base) + '_raw.' + ext

    fps.to_csv(raw_file)
    scores.to_csv(output_file)

@click.command()
@click.argument('input_file')
@click.argument('output_file')
@click.argument('poses', default=100)
@click.option('--level', default='residue')
@click.option('--hbond_dist_cut', default=3.0)
@click.option('--hbond_dist_opt', default=2.5)
@click.option('--hbond_angle_cut', default=90.0)
@click.option('--hbond_angle_opt', default=60.0)
@click.option('--sb_dist_cut', default=5.0)
@click.option('--sb_dist_opt', default=4.0)
@click.option('--contact_scale_cut', default=1.75)
@click.option('--contact_scale_opt', default=1.50)
def main(input_file, output_file, poses, **settings):
    ifp(settings, input_file, output_file, poses)

if __name__ == '__main__':
    main()<|MERGE_RESOLUTION|>--- conflicted
+++ resolved
@@ -67,20 +67,12 @@
         if optimize:
             try:
                 ff = UFFGetMoleculeForceField(mol_w_Hs)
-<<<<<<< HEAD
                 for atom in mol_w_Hs.GetAtoms():
                     if atom.GetAtomicNum() > 1:
                         ff.AddFixedPoint(atom.GetIdx())
                 OptimizeMolecule(ff)
             except:
                 print(f"couldn't optimize hydrogens for {mol.GetProp('_Name')}")
-=======
-                for atom in mol.GetAtoms():
-                    ff.AddFixedPoint(atom.GetIdx())
-                OptimizeMolecule(ff)
-            except:
-                print(f"Can't optimize hydrogens for {mol.GetProp('_Name')}")
->>>>>>> 5fdf6a2b
         return mol_w_Hs
 
     def init_contacts(self):
