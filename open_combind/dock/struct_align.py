import os
import numpy as np
from prody import parsePDB, writePDB, matchChains, calcTransformation
from rdkit.Chem import ForwardSDMolSupplier, SDWriter
from rdkit.Chem.rdMolTransforms import TransformConformer

def align_successful(out_dir, struct):
    if not os.path.isfile('{0}/{1}/{1}_aligned.pdb'.format(out_dir, struct)):
        return False
    else:
        return True

def align_separate_ligand(struct, trans_matrix,
        downloaded_ligand="structures/processed/{pdbid}/{pdbid}_lig.sdf",
        aligned_lig = "structures/aligned/{pdbid}/{pdbid}_lig.sdf"):
    """
    Transform the the ligand using the provided transformation matrix

    Parameters
    ----------
    ligand_path : str
        Path to the ligand SDF file that needs to be transformed
    trans_matrix : :class:`~numpy.ndarray`
        Transformation matrix describing the transformation of the ligand
    transformed_lig_path : str
        Path to the transformed ligand SDF file for output

    Returns
    -------
    bool
        If the ligand file existed and the transformation was performed
    """

    ligand_path = downloaded_ligand.format(pdbid=struct)
    """
    Transform the the ligand using the provided transformation matrix

    Parameters
    ----------
    struct : str
		PDB ID of the original complex
    trans_matrix : :class:`~numpy.ndarray`
        Transformation matrix describing the transformation of the ligand
	downloaded_ligand : str, default="structures/processed/{pdbid}/{pdbid}_lig.sdf"
		Format string for the path to the ligand SDF file given the PDB ID as `pdbid`
    align_lig: str, default="structures/aligned/{pdbid}/{pdbid}_lig.sdf"
        Format string for the path to the transformed ligand SDF file for output

    Returns
    -------
    bool
        If the ligand file existed and the transformation was performed
    """
    print(ligand_path)
    if not os.path.isfile(ligand_path):
        return False

    lig_mol = next(ForwardSDMolSupplier(ligand_path))
    TransformConformer(lig_mol.GetConformer(), trans_matrix)

    # print("writing lig")
    writer = SDWriter(aligned_lig.format(pdbid=struct))
    writer.write(lig_mol)
    writer.close()
    return True
    

def struct_align(template, structs, dist=15.0, retry=True,
                 filtered_protein='structures/processed/{pdbid}/{pdbid}_complex.pdb',
                 ligand_info='structures/raw/{pdbid}.info',
                 aligned_prot='{pdbid}_aligned.pdb',
                 align_dir='structures/aligned'):
    """
    Align protein-ligand complexes based on the atoms less than `dist` |angst| from the ligand heavy atoms.
    
    
    Aligned files are put in :file:`{align_dir}/{<PDB ID>}/`

    If a separate ligand exists for a given PDB ID, then it will be transformed with the same matrix as used for the protein alignment.

    Parameters
    ----------
    template : str
        PDB ID of the protein-ligand complex to align all of the other complexes to
    structs : iterable of str
        PDB IDs of the protein-ligand complexes to align to `template`
    dist : float,default=15.0
        Distance, in |angst|, from the ligand for which to select the alignment atoms of the protein
    retry : bool,default=True
        If alignment is unsuccessful, try again with a `dist` of 25 |angst|
    filtered_protein : str,default='structures/processed/{pdbid}/{pdbid}_complex.pdb'
        Format string for the path to the protein-ligand complexes given the PDB ID as `pdbid`
    ligand_info : str, default='structures/raw/{pdbid}.info'
        Format string for the path to the ligand `.info` files given the PDB ID as `pdbid`
    aligned_prot : str, default='{pdbid}_aligned.pdb'
        Format string for the new filename of the aligned protein-ligand complex given the PDB ID as `pdbid`
    align_dir : str, default='structures/aligned'
        Path to the aligned protein directory, all parent directories will be created if they do not exist

    Returns
    -------
    :class:`~prody.measure.transform.Transformation`
        Transformation object of the last alignment performed


    .. include :: <isotech.txt>
    """

    template_path = filtered_protein.format(pdbid=template)
    if not os.path.isfile(template_path):
        print('template not processed', template_path)
        return
    # .. |angst| replace:: \u212B

    template_st = parsePDB(template_path)
<<<<<<< HEAD
    template_liginfo_path = template_path.replace(f'processed/{template}', 'raw').replace('_complex.pdb', '.info')
    selection_text, templ_lig_chain = get_selection_texts(template_liginfo_path, template_st)
    templ_prot_chain = template_st.select(f'not {selection_text} and (chain {templ_lig_chain} within {dist} of {selection_text}) and heavy')
=======
    # template_liginfo_path = template_path.replace(f'processed/{template}', 'raw').replace('_complex.pdb','.info')
    template_liginfo_path = ligand_info.format(pdbid=template)
    temp_liginfo = open(template_liginfo_path,'r').readlines()
    if len(temp_liginfo[0].strip('\n')) < 4:
        selection_text = 'hetatm'
    else:
        selection_text = temp_liginfo[1]
    template_to_align = template_st.select(f'calpha within {dist} of {selection_text}')
    templ_lig_chain = template_st.select(selection_text).getChids()[0]
    templ_prot_chain = template_st.select(f'not {selection_text} and (chain {templ_lig_chain} within {dist} of {selection_text})')
>>>>>>> fab3403f
    transform_matrix = 0
    for struct in structs:
        query_path = filtered_protein.format(pdbid=struct)
        if align_successful(align_dir, struct):
            continue

        print('align', struct, template)

        os.system('rm -rf {}/{}'.format(align_dir, struct))
        os.system('mkdir -p {}/{}'.format(align_dir, struct))

        _workdir = '{}/{}/'.format(align_dir, struct)
        _template_fname = '{}_template.pdb'.format(template)
        _query_fname = '{}_query.pdb'.format(struct)

        os.system('cp {} {}/{}'.format(template_path, _workdir, _template_fname))
        os.system('cp {} {}/{}'.format(query_path, _workdir, _query_fname))

        query = parsePDB(f'{_workdir}/{_query_fname}')
<<<<<<< HEAD
        query_liginfo_path = query_path.replace(f'processed/{struct}', 'raw').replace('_complex.pdb', '.info')

        selection_text, query_lig_chain = get_selection_texts(query_liginfo_path, query)
        # query_to_align = query.select(f'calpha within {dist} of {selection_text}')
        # print(f'not {selection_text} and (chain {query_lig_chain} within {dist} of {selection_text}) and heavy')
        query_prot_chain = query.select(f'not {selection_text} and (chain {query_lig_chain} within {dist} of {selection_text}) and heavy')
=======
        # query_liginfo_path = query_path.replace(f'processed/{struct}','raw').replace('_complex.pdb','.info')
        query_liginfo_path = ligand_info.format(pdbid=struct)
        q_liginfo = open(query_liginfo_path, 'r').readlines()
        if len(q_liginfo[0].strip('\n')) < 4:
            selection_text = 'hetatm'
        else:
            selection_text = q_liginfo[1]
        query_to_align = query.select(f'calpha within {dist} of {selection_text}')
>>>>>>> fab3403f
        try:
            # query_match, template_match, _, _ = matchChains(query_to_align, template_to_align, pwalign=True,
            #                                                 seqid=1, overlap=1)[0]
            # query_match, template_match, _, _ = matchChains(query_prot_chain, templ_prot_chain, pwalign=True,
            #                                                 seqid=1, overlap=1)[0]
            matches = matchChains(query_prot_chain, templ_prot_chain, pwalign=True,
                                                            seqid=1, overlap=1)
            # print([[match[2],match[3]] for match in matches])
            query_match, template_match, _, _ = matches[0]
        except IndexError as ie:
            print(str(ie))
            query_match, template_match, _, _ = matchChains(query_prot_chain, templ_prot_chain, pwalign=False,
                                                            seqid=1, overlap=1)[0]
        # if len(query_match) < 0.5 * min(len(query_prot_chain), len(templ_prot_chain)):
        #     # print(len(query_match))
        #     print(f"WARNING: Bad quality chain alignment of {struct}, "
        #             "trying with only protein atoms on ligand chain")
            # print(len(query_match))
        transform = calcTransformation(query_match, template_match)
        query_aligned = transform.apply(query)

        transform_matrix = transform.getMatrix()

        writePDB(aligned_prot.format(pdbid=struct), query_aligned)

        if retry and not align_successful(align_dir, struct):
            print('Alignment failed. Trying again with a larger radius.')
            transform_matrix = struct_align(template, [struct], dist=15.0, retry=False,
                     filtered_protein=filtered_protein,aligned_prot=aligned_prot,
                     align_dir=align_dir)
        
        aligned_lig = align_separate_ligand(filtered_protein.replace("_complex.pdb", "_lig.sdf").format(pdbid=struct),
                transform_matrix, (align_dir+"/{pdbid}/{pdbid}_lig.sdf").format(pdbid=struct))
        if aligned_lig:
            print("Successfully aligned separate ligand")
        else:
            print("No separate ligand found to align")

    return transform_matrix

def get_selection_texts(liginfo_path, prot):
    liginfo = open(liginfo_path, 'r').readlines()
    if len(liginfo[0].strip('\n')) < 4:
        selection_text = 'hetatm'
    else:
        selection_text = liginfo[1].strip()
    # lig_chain = prot.select(selection_text).getChids()[0]
    # if selection_text == f'chain {lig_chain}':
    unique_chains, counts = np.unique(prot.select(f'not {selection_text} and protein within 5 of {selection_text}').getChids(), return_counts=True)
    lig_chain = unique_chains[counts.argmax()]

    return selection_text, lig_chain<|MERGE_RESOLUTION|>--- conflicted
+++ resolved
@@ -113,22 +113,9 @@
     # .. |angst| replace:: \u212B
 
     template_st = parsePDB(template_path)
-<<<<<<< HEAD
     template_liginfo_path = template_path.replace(f'processed/{template}', 'raw').replace('_complex.pdb', '.info')
     selection_text, templ_lig_chain = get_selection_texts(template_liginfo_path, template_st)
     templ_prot_chain = template_st.select(f'not {selection_text} and (chain {templ_lig_chain} within {dist} of {selection_text}) and heavy')
-=======
-    # template_liginfo_path = template_path.replace(f'processed/{template}', 'raw').replace('_complex.pdb','.info')
-    template_liginfo_path = ligand_info.format(pdbid=template)
-    temp_liginfo = open(template_liginfo_path,'r').readlines()
-    if len(temp_liginfo[0].strip('\n')) < 4:
-        selection_text = 'hetatm'
-    else:
-        selection_text = temp_liginfo[1]
-    template_to_align = template_st.select(f'calpha within {dist} of {selection_text}')
-    templ_lig_chain = template_st.select(selection_text).getChids()[0]
-    templ_prot_chain = template_st.select(f'not {selection_text} and (chain {templ_lig_chain} within {dist} of {selection_text})')
->>>>>>> fab3403f
     transform_matrix = 0
     for struct in structs:
         query_path = filtered_protein.format(pdbid=struct)
@@ -148,23 +135,12 @@
         os.system('cp {} {}/{}'.format(query_path, _workdir, _query_fname))
 
         query = parsePDB(f'{_workdir}/{_query_fname}')
-<<<<<<< HEAD
         query_liginfo_path = query_path.replace(f'processed/{struct}', 'raw').replace('_complex.pdb', '.info')
 
         selection_text, query_lig_chain = get_selection_texts(query_liginfo_path, query)
         # query_to_align = query.select(f'calpha within {dist} of {selection_text}')
         # print(f'not {selection_text} and (chain {query_lig_chain} within {dist} of {selection_text}) and heavy')
         query_prot_chain = query.select(f'not {selection_text} and (chain {query_lig_chain} within {dist} of {selection_text}) and heavy')
-=======
-        # query_liginfo_path = query_path.replace(f'processed/{struct}','raw').replace('_complex.pdb','.info')
-        query_liginfo_path = ligand_info.format(pdbid=struct)
-        q_liginfo = open(query_liginfo_path, 'r').readlines()
-        if len(q_liginfo[0].strip('\n')) < 4:
-            selection_text = 'hetatm'
-        else:
-            selection_text = q_liginfo[1]
-        query_to_align = query.select(f'calpha within {dist} of {selection_text}')
->>>>>>> fab3403f
         try:
             # query_match, template_match, _, _ = matchChains(query_to_align, template_to_align, pwalign=True,
             #                                                 seqid=1, overlap=1)[0]
